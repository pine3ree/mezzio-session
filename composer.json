{
    "name": "zendframework/zend-expressive-session",
<<<<<<< HEAD
    "description": "Session container and middleware for PSR-7 applications.",
    "type": "library",
=======
    "description": "Session container and middleware for PSR-7 applications",
>>>>>>> 6868c144
    "license": "BSD-3-Clause",
    "keywords": [
        "expressive",
        "middleware",
        "psr-7",
        "session",
        "zf",
        "zendframework",
        "zend-expressive"
    ],
    "support": {
        "docs": "https://docs.zendframework.com/zend-expressive-session/",
        "issues": "https://github.com/zendframework/zend-expressive-session/issues",
        "source": "https://github.com/zendframework/zend-expressive-session",
        "rss": "https://github.com/zendframework/zend-expressive-session/releases.atom",
        "slack": "https://zendframework-slack.herokuapp.com",
        "forum": "https://discourse.zendframework.com/c/questions/expressive"
    },
    "require": {
        "php": "^7.1",
        "http-interop/http-middleware": "^0.4.1",
        "psr/container": "^1.0"
    },
    "require-dev": {
        "phpunit/phpunit": "^6.4.3",
        "zendframework/zend-coding-standard": "~1.0.0"
    },
    "conflict": {
        "phpspec/prophecy": "<1.7.2"
    },
    "suggest": {
        "zendframework/zend-expressive-csrf": "^1.0 || ^1.0-dev for CSRF protection capabilities",
        "zendframework/zend-expressive-flash": "^1.0 || ^1.0-dev for flash message capabilities",
        "zendframework/zend-expressive-session-ext": "^1.0 || ^1.0-dev for an ext-session persistence adapter"
    },
    "autoload": {
        "psr-4": {
            "Zend\\Expressive\\Session\\": "src/"
        }
    },
    "autoload-dev": {
        "psr-4": {
            "ZendTest\\Expressive\\Session\\": "test/"
        }
    },
    "config": {
        "sort-packages": true
    },
    "extra": {
        "branch-alias": {
            "dev-master": "1.0-dev"
        },
        "zf": {
            "config-provider": "Zend\\Expressive\\Session\\ConfigProvider"
        }
    },
    "scripts": {
        "check": [
            "@cs-check",
            "@test"
        ],
        "cs-check": "phpcs",
        "cs-fix": "phpcbf",
        "test": "phpunit --colors=always",
        "test-coverage": "phpunit --colors=always --coverage-clover clover.xml",
        "upload-coverage": "coveralls -v"
    }
}<|MERGE_RESOLUTION|>--- conflicted
+++ resolved
@@ -1,11 +1,6 @@
 {
     "name": "zendframework/zend-expressive-session",
-<<<<<<< HEAD
-    "description": "Session container and middleware for PSR-7 applications.",
-    "type": "library",
-=======
     "description": "Session container and middleware for PSR-7 applications",
->>>>>>> 6868c144
     "license": "BSD-3-Clause",
     "keywords": [
         "expressive",
