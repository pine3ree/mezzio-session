--- conflicted
+++ resolved
@@ -4,11 +4,7 @@
         "Read more about it at https://getcomposer.org/doc/01-basic-usage.md#composer-lock-the-lock-file",
         "This file is @generated automatically"
     ],
-<<<<<<< HEAD
-    "content-hash": "e7a02a5ffc0c6f9881d11874e615638c",
-=======
-    "content-hash": "5a2ca39cec14d3cd365160a0d4d2c12b",
->>>>>>> 7472259e
+    "content-hash": "1245be5da7a37070f3e51a2ff142903f",
     "packages": [
         {
             "name": "http-interop/http-server-handler",
@@ -115,12 +111,7 @@
                 "request",
                 "response"
             ],
-<<<<<<< HEAD
             "time": "2017-11-09T21:42:30+00:00"
-=======
-            "abandoned": "http-interop/http-server-middleware",
-            "time": "2017-01-14T15:23:42+00:00"
->>>>>>> 7472259e
         },
         {
             "name": "psr/container",
